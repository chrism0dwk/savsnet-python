--- conflicted
+++ resolved
@@ -48,14 +48,12 @@
     =======
     A tuple of (model,trace,pred) where model is a PyMC3 Model object, trace is a PyMC3 Multitrace object, and pred is a 5000 x X_star.shape[0] matrix of draws from the posterior predictive distribution of $\pi_t$.
     """
-<<<<<<< HEAD
+
     n_prac = np.unique(prac_idx).shape[0]
     print(f"Received {n_prac} practices")
-=======
-
->>>>>>> b36bbddb
+
     X = np.array(X)[:, None]  # Inputs must be arranged as column vector
-    X = X - np.mean(X)
+    X = X - np.mean(X) # Center covariates
     T = np.unique(X)
     prac_unique = np.unique(prac_id)
 
@@ -73,24 +71,15 @@
         mean_f = pm.gp.mean.Linear(coeffs=beta, intercept=alpha)
         gp_t = pm.gp.Latent(mean_func=mean_f, cov_func=cov_s)
 
-        # cov_nugget = pm.gp.cov.WhiteNoise(tau2)
-        # nugget = pm.gp.Latent(cov_func=cov_nugget)
-
-<<<<<<< HEAD
+        cov_nugget = pm.gp.cov.WhiteNoise(tau2)
+        nugget = pm.gp.Latent(cov_func=cov_nugget)
+
         sigma_u = pm.HalfNormal('sigma_u', 5.)
         u = pm.Normal('u', alpha, sigma_u, shape=n_prac)
 
         gp = gp_s + nugget
         model.gp = gp
         s = gp.prior('s', X=X) + u[prac_idx]
-=======
-        s_t = gp_t.prior('gp_t', X=T[:, None])  # + nugget
-
-        u = pm.Normal('u', mu=0., sd=1., shape=prac_unique.shape[0])
-        u_i = tt.sqrt(tau2) * u
-
-        s = s_t[match(X.flatten(), T)] + u_i[match(prac_id, prac_unique)]
->>>>>>> b36bbddb
 
         Y_obs = pm.Binomial('y_obs', N, pm.invlogit(s), observed=y)
 
